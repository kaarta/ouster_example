#include <json/json.h>
#include <algorithm>
#include <array>
#include <cerrno>
#include <chrono>
#include <cstdio>
#include <cstring>
#include <iostream>
#include <memory>
#include <sstream>
#include <stdexcept>
#include <utility>
#include <vector>

#include <arpa/inet.h>
#include <fcntl.h>
#include <netdb.h>
#include <sys/socket.h>
#include <sys/types.h>
#include <unistd.h>

#include "ouster/os1.h"
#include "ouster/os1_packet.h"

namespace ouster {
namespace OS1 {

using ns = std::chrono::nanoseconds;

struct client {
    int lidar_fd;
    int imu_fd;
    Json::Value meta;
    ~client() {
        close(lidar_fd);
        close(imu_fd);
    }
};

namespace {

const std::array<std::pair<lidar_mode, std::string>, 5> lidar_mode_strings = {
    {{MODE_512x10, "512x10"},
     {MODE_512x20, "512x20"},
     {MODE_1024x10, "1024x10"},
     {MODE_1024x20, "1024x20"},
     {MODE_2048x10, "2048x10"}}};

const std::array<std::pair<timestamp_mode, std::string>, 3>
    timestamp_mode_strings = {
        {{TIME_FROM_INTERNAL_OSC, "TIME_FROM_INTERNAL_OSC"},
         {TIME_FROM_SYNC_PULSE_IN, "TIME_FROM_SYNC_PULSE_IN"},
         {TIME_FROM_PTP_1588, "TIME_FROM_PTP_1588"}}};

int32_t get_sock_port(int sock_fd) {
    struct sockaddr_storage ss;
    socklen_t addrlen = sizeof ss;

    if (getsockname(sock_fd, (struct sockaddr*)&ss, &addrlen) < 0) {
        std::cerr << "udp getsockname(): " << std::strerror(errno) << std::endl;
        return -1;
    }

    if (ss.ss_family == AF_INET)
        return ntohs(((struct sockaddr_in*)&ss)->sin_port);
    else if (ss.ss_family == AF_INET6)
        return ntohs(((struct sockaddr_in6*)&ss)->sin6_port);
    else
        return -1;
}

int udp_data_socket(int port) {
    struct addrinfo hints, *info_start, *ai;

    memset(&hints, 0, sizeof hints);
    hints.ai_family = AF_INET6;
    hints.ai_socktype = SOCK_DGRAM;
    hints.ai_flags = AI_PASSIVE;

    auto port_s = std::to_string(port);

    int ret = getaddrinfo(NULL, port_s.c_str(), &hints, &info_start);
    if (ret != 0) {
        std::cerr << "getaddrinfo(): " << gai_strerror(ret) << std::endl;
        return -1;
    }
    if (info_start == NULL) {
        std::cerr << "getaddrinfo: empty result" << std::endl;
        return -1;
    }

    int sock_fd;
    for (ai = info_start; ai != NULL; ai = ai->ai_next) {
        sock_fd = socket(ai->ai_family, ai->ai_socktype, ai->ai_protocol);
        if (sock_fd < 0) {
            std::cerr << "udp socket(): " << std::strerror(errno) << std::endl;
            continue;
        }

        if (bind(sock_fd, ai->ai_addr, ai->ai_addrlen) < 0) {
            close(sock_fd);
            std::cerr << "udp bind(): " << std::strerror(errno) << std::endl;
            continue;
        }

        break;
    }

    freeaddrinfo(info_start);
    if (ai == NULL) {
        close(sock_fd);
        return -1;
    }

    if (fcntl(sock_fd, F_SETFL, fcntl(sock_fd, F_GETFL, 0) | O_NONBLOCK) < 0) {
        std::cerr << "udp fcntl(): " << std::strerror(errno) << std::endl;
        close(sock_fd);
        return -1;
    }

    return sock_fd;
}

int cfg_socket(const char* addr) {
    struct addrinfo hints, *info_start, *ai;

    memset(&hints, 0, sizeof hints);
    hints.ai_family = AF_UNSPEC;
    hints.ai_socktype = SOCK_STREAM;

    int ret = getaddrinfo(addr, "7501", &hints, &info_start);
    if (ret != 0) {
        std::cerr << "getaddrinfo: " << gai_strerror(ret) << std::endl;
        return -1;
    }
    if (info_start == NULL) {
        std::cerr << "getaddrinfo: empty result" << std::endl;
        return -1;
    }

    int sock_fd;
    for (ai = info_start; ai != NULL; ai = ai->ai_next) {
        sock_fd = socket(ai->ai_family, ai->ai_socktype, ai->ai_protocol);
        if (sock_fd < 0) {
            std::cerr << "socket: " << std::strerror(errno) << std::endl;
            continue;
        }

        if (connect(sock_fd, ai->ai_addr, ai->ai_addrlen) == -1) {
            close(sock_fd);
            continue;
        }

        break;
    }

    freeaddrinfo(info_start);
    if (ai == NULL) {
        return -1;
    }

    return sock_fd;
}

bool do_tcp_cmd(int sock_fd, const std::vector<std::string>& cmd_tokens,
                std::string& res) {
    const size_t max_res_len = 16 * 1024;
    auto read_buf = std::unique_ptr<char[]>{new char[max_res_len + 1]};

    std::stringstream ss;
    for (const auto& token : cmd_tokens) ss << token << " ";
    ss << "\n";
    std::string cmd = ss.str();

    ssize_t len = write(sock_fd, cmd.c_str(), cmd.length());
    if (len != (ssize_t)cmd.length()) {
        return false;
    }

    // need to synchronize with server by reading response
    std::stringstream read_ss;
    do {
        len = read(sock_fd, read_buf.get(), max_res_len);
        if (len < 0) {
            return false;
        }
        read_buf.get()[len] = '\0';
        read_ss << read_buf.get();
    } while (len > 0 && read_buf.get()[len - 1] != '\n');

    res = read_ss.str();
    res.erase(res.find_last_not_of(" \r\n\t") + 1);

    return true;
}

void update_json_obj(Json::Value& dst, const Json::Value& src) {
    for (const auto& key : src.getMemberNames()) dst[key] = src[key];
}
}  // namespace

std::string to_string(version v) {
    if (v == invalid_version) return "UNKNOWN";

    std::stringstream ss{};
    ss << "v" << v.major << "." << v.minor << "." << v.patch;
    return ss.str();
}

version version_of_string(const std::string& s) {
    std::istringstream is{s};
    char c1, c2, c3;
    version v;

    is >> c1 >> v.major >> c2 >> v.minor >> c3 >> v.patch;

    if (is && is.eof() && c1 == 'v' && c2 == '.' && c3 == '.' && v.major >= 0 &&
        v.minor >= 0 && v.patch >= 0)
        return v;
    else
        return invalid_version;
};

std::string to_string(lidar_mode mode) {
    auto end = lidar_mode_strings.end();
    auto res = std::find_if(lidar_mode_strings.begin(), end,
                            [&](const std::pair<lidar_mode, std::string>& p) {
                                return p.first == mode;
                            });

    return res == end ? "UNKNOWN" : res->second;
}

lidar_mode lidar_mode_of_string(const std::string& s) {
    auto end = lidar_mode_strings.end();
    auto res = std::find_if(lidar_mode_strings.begin(), end,
                            [&](const std::pair<lidar_mode, std::string>& p) {
                                return p.second == s;
                            });

    return res == end ? lidar_mode(0) : res->first;
}

int n_cols_of_lidar_mode(lidar_mode mode) {
    switch (mode) {
        case MODE_512x10:
        case MODE_512x20:
            return 512;
        case MODE_1024x10:
        case MODE_1024x20:
            return 1024;
        case MODE_2048x10:
            return 2048;
        default:
            throw std::invalid_argument{"n_cols_of_lidar_mode"};
    }
}

std::string to_string(timestamp_mode mode) {
    auto end = timestamp_mode_strings.end();
    auto res =
        std::find_if(timestamp_mode_strings.begin(), end,
                     [&](const std::pair<timestamp_mode, std::string>& p) {
                         return p.first == mode;
                     });

    return res == end ? "UNKNOWN" : res->second;
}

timestamp_mode timestamp_mode_of_string(const std::string& s) {
    auto end = timestamp_mode_strings.end();
    auto res =
        std::find_if(timestamp_mode_strings.begin(), end,
                     [&](const std::pair<timestamp_mode, std::string>& p) {
                         return p.second == s;
                     });

    return res == end ? timestamp_mode(0) : res->first;
}

std::string get_metadata(const client& cli) {
    Json::StreamWriterBuilder builder;
    builder["enableYAMLCompatibility"] = true;
    builder["precision"] = 6;
    builder["indentation"] = "    ";
    return Json::writeString(builder, cli.meta);
}

sensor_info parse_metadata(const std::string& meta) {
    Json::Value root{};
    Json::CharReaderBuilder builder{};
    std::string errors{};
    std::stringstream ss{meta};

    if (meta.size()) {
        if (!Json::parseFromStream(builder, ss, &root, &errors))
            throw std::runtime_error{errors.c_str()};
    }

    sensor_info info = {"UNKNOWN", "UNKNOWN", {}, lidar_mode(0),
                        {},        {},        {}, {}};
    info.hostname = root["hostname"].asString();
    info.sn = root["prod_sn"].asString();
    info.fw_rev = root["build_rev"].asString();

    info.mode = lidar_mode_of_string(root["lidar_mode"].asString());

    for (const auto& v : root["beam_altitude_angles"])
        info.beam_altitude_angles.push_back(v.asDouble());
    if (info.beam_altitude_angles.size() != OS1::pixels_per_column)
        info.beam_altitude_angles = {};

    for (const auto& v : root["beam_azimuth_angles"])
        info.beam_azimuth_angles.push_back(v.asDouble());
    if (info.beam_azimuth_angles.size() != OS1::pixels_per_column)
        info.beam_azimuth_angles = {};

    for (const auto& v : root["imu_to_sensor_transform"])
        info.imu_to_sensor_transform.push_back(v.asDouble());
    if (info.imu_to_sensor_transform.size() != 16)
        info.imu_to_sensor_transform = {};

    for (const auto& v : root["lidar_to_sensor_transform"])
        info.lidar_to_sensor_transform.push_back(v.asDouble());
    if (info.lidar_to_sensor_transform.size() != 16)
        info.lidar_to_sensor_transform = {};

    return info;
}

std::shared_ptr<client> init_client(int lidar_port, int imu_port) {
    auto cli = std::make_shared<client>();

    cli->lidar_fd = udp_data_socket(lidar_port);
    cli->imu_fd = udp_data_socket(imu_port);

    if (cli->lidar_fd < 0 || cli->imu_fd < 0)
        return std::shared_ptr<client>();

    return cli;
}

std::shared_ptr<client> init_client(const std::string& hostname,
                                    const std::string& udp_dest_host,
                                    lidar_mode mode, timestamp_mode ts_mode,
                                    int lidar_port, int imu_port) {
    auto cli = init_client(lidar_port, imu_port);
    if (!cli) return std::shared_ptr<client>();

    // update requested ports to actual bound ports
    lidar_port = get_sock_port(cli->lidar_fd);
    imu_port = get_sock_port(cli->imu_fd);
    if (lidar_port == -1 || imu_port == -1) return std::shared_ptr<client>();

    int sock_fd = cfg_socket(hostname.c_str());

    Json::CharReaderBuilder builder{};
    auto reader = std::unique_ptr<Json::CharReader>{builder.newCharReader()};
    Json::Value root{};
    std::string errors{};

    if (sock_fd < 0) return std::shared_ptr<client>();

    std::string res;
    bool success = true;
    // bool need_reinitialize = false;

    success &=
        do_tcp_cmd(sock_fd, {"set_config_param", "udp_ip", udp_dest_host}, res);
    success &= res == "set_config_param";

<<<<<<< HEAD
    // success &= do_tcp_cmd(sock_fd, {"get_config_param active udp_dest_host"}, res);
    // need_reinitialize &= (res != udp_dest_host);
    // printf("do_tcp_cmd result of get_config_param active udp_dest_host = %s. Need reinitialize = %d\n", res.c_str(), need_reinitialize);
=======
    success &= do_tcp_cmd(
        sock_fd,
        {"set_config_param", "udp_port_lidar", std::to_string(lidar_port)},
        res);
    success &= res == "set_config_param";
>>>>>>> 68ad03c1

    // success &= do_tcp_cmd(sock_fd, {"set_config_param", "udp_port_lidar",
    //                                 std::to_string(lidar_port)},
    //                       res);
    // success &= res == "set_config_param";

    // success &= do_tcp_cmd(
    //     sock_fd, {"set_config_param", "udp_port_imu", std::to_string(imu_port)},
    //     res);
    // success &= res == "set_config_param";

    // success &= do_tcp_cmd(
    //     sock_fd, {"set_config_param", "lidar_mode", to_string(mode)}, res);
    // success &= res == "set_config_param";

    success &= do_tcp_cmd(
        sock_fd, {"set_config_param", "timestamp_mode", to_string(ts_mode)},
        res);
    success &= res == "set_config_param";

    success &= do_tcp_cmd(sock_fd, {"get_sensor_info"}, res);
    success &= reader->parse(res.c_str(), res.c_str() + res.size(), &cli->meta,
                             &errors);

    success &= do_tcp_cmd(sock_fd, {"get_beam_intrinsics"}, res);
    success &=
        reader->parse(res.c_str(), res.c_str() + res.size(), &root, &errors);
    update_json_obj(cli->meta, root);

    success &= do_tcp_cmd(sock_fd, {"get_imu_intrinsics"}, res);
    success &=
        reader->parse(res.c_str(), res.c_str() + res.size(), &root, &errors);
    update_json_obj(cli->meta, root);

    success &= do_tcp_cmd(sock_fd, {"get_lidar_intrinsics"}, res);
    success &=
        reader->parse(res.c_str(), res.c_str() + res.size(), &root, &errors);
    update_json_obj(cli->meta, root);

    // success &= do_tcp_cmd(sock_fd, {"reinitialize"}, res);
    // success &= res == "reinitialize";

    close(sock_fd);

    // merge extra info into metadata
    cli->meta["hostname"] = hostname;
    cli->meta["lidar_mode"] = to_string(mode);

    return success ? cli : std::shared_ptr<client>();
}

client_state poll_client(const client& c, const int timeout_sec) {
    fd_set rfds;
    FD_ZERO(&rfds);
    FD_SET(c.lidar_fd, &rfds);
    FD_SET(c.imu_fd, &rfds);

    timeval tv;
    tv.tv_sec = timeout_sec;
    tv.tv_usec = 0;

    int max_fd = std::max(c.lidar_fd, c.imu_fd);

    int retval = select(max_fd + 1, &rfds, NULL, NULL, &tv);

    client_state res = client_state(0);
    if (retval == -1 && errno == EINTR) {
        res = EXIT;
    } else if (retval == -1) {
        std::cerr << "select: " << std::strerror(errno) << std::endl;
        res = client_state(res | ERROR);
    } else if (retval) {
        if (FD_ISSET(c.lidar_fd, &rfds)) res = client_state(res | LIDAR_DATA);
        if (FD_ISSET(c.imu_fd, &rfds)) res = client_state(res | IMU_DATA);
    }
    return res;
}

static bool recv_fixed(int fd, void* buf, ssize_t len) {
    ssize_t n = recv(fd, (char*)buf, len + 1, 0);
    if (n == len)
        return true;
    else if (n == -1)
        std::cerr << "recvfrom: " << std::strerror(errno) << std::endl;
    else
        std::cerr << "Unexpected udp packet length: " << n << std::endl;
    return false;
}

bool read_lidar_packet(const client& cli, uint8_t* buf) {
    return recv_fixed(cli.lidar_fd, buf, lidar_packet_bytes);
}

bool read_imu_packet(const client& cli, uint8_t* buf) {
    return recv_fixed(cli.imu_fd, buf, imu_packet_bytes);
}

}  // namespace OS1
}  // namespace ouster<|MERGE_RESOLUTION|>--- conflicted
+++ resolved
@@ -369,17 +369,11 @@
         do_tcp_cmd(sock_fd, {"set_config_param", "udp_ip", udp_dest_host}, res);
     success &= res == "set_config_param";
 
-<<<<<<< HEAD
-    // success &= do_tcp_cmd(sock_fd, {"get_config_param active udp_dest_host"}, res);
-    // need_reinitialize &= (res != udp_dest_host);
-    // printf("do_tcp_cmd result of get_config_param active udp_dest_host = %s. Need reinitialize = %d\n", res.c_str(), need_reinitialize);
-=======
-    success &= do_tcp_cmd(
-        sock_fd,
-        {"set_config_param", "udp_port_lidar", std::to_string(lidar_port)},
-        res);
-    success &= res == "set_config_param";
->>>>>>> 68ad03c1
+//     success &= do_tcp_cmd(
+//         sock_fd,
+//         {"set_config_param", "udp_port_lidar", std::to_string(lidar_port)},
+//         res);
+//     success &= res == "set_config_param";
 
     // success &= do_tcp_cmd(sock_fd, {"set_config_param", "udp_port_lidar",
     //                                 std::to_string(lidar_port)},
@@ -395,10 +389,10 @@
     //     sock_fd, {"set_config_param", "lidar_mode", to_string(mode)}, res);
     // success &= res == "set_config_param";
 
-    success &= do_tcp_cmd(
-        sock_fd, {"set_config_param", "timestamp_mode", to_string(ts_mode)},
-        res);
-    success &= res == "set_config_param";
+    // success &= do_tcp_cmd(
+    //     sock_fd, {"set_config_param", "timestamp_mode", to_string(ts_mode)},
+    //     res);
+    // success &= res == "set_config_param";
 
     success &= do_tcp_cmd(sock_fd, {"get_sensor_info"}, res);
     success &= reader->parse(res.c_str(), res.c_str() + res.size(), &cli->meta,
