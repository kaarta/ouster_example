--- conflicted
+++ resolved
@@ -147,15 +147,10 @@
     // empty indicates "not set" since roslaunch xml can't optionally set params
     auto hostname = nh.param("os1_hostname", std::string{});
     auto udp_dest = nh.param("os1_udp_dest", std::string{});
-<<<<<<< HEAD
-    auto lidar_port = nh.param("os1_lidar_port", 7501);
-    auto imu_port = nh.param("os1_imu_port", 7502);
-    auto replay = nh.param("/use_sim_time", false);
-=======
     auto lidar_port = nh.param("os1_lidar_port", 0);
     auto imu_port = nh.param("os1_imu_port", 0);
-    auto replay = nh.param("replay", false);
->>>>>>> 68ad03c1
+    // auto replay = nh.param("replay", false);
+    auto replay = nh.param("/use_sim_time", false);
     auto lidar_mode = nh.param("lidar_mode", std::string{});
     auto timestamp_mode = nh.param("timestamp_mode", std::string{});
 
